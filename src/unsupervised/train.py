--- conflicted
+++ resolved
@@ -4,23 +4,14 @@
 
 import hydra
 import pytorch_lightning as pl
-<<<<<<< HEAD
-from dotenv import load_dotenv
-from omegaconf import OmegaConf
-=======
 import dotenv
->>>>>>> c0790fac
 from torch.utils.data import DataLoader
 
 # add the working directory to $PYTHONPATH
 # needed to make local imports work
 sys.path.append(os.getenv("PWD", "."))
-<<<<<<< HEAD
-load_dotenv()
-=======
 # load the `.env` file 
 dotenv.load_dotenv()
->>>>>>> c0790fac
 
 from src.unsupervised.model import get_tokenizer, get_model
 from src.unsupervised.model import UnsupervisedTranslation
